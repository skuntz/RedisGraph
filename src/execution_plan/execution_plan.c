/*
 * Copyright 2018-2020 Redis Labs Ltd. and Contributors
 *
 * This file is available under the Redis Labs Source Available License Agreement
 */

#include "execution_plan.h"
#include "./ops/ops.h"
#include "../util/arr.h"
#include "../query_ctx.h"
#include "../util/qsort.h"
#include "../util/strcmp.h"
#include "../util/vector.h"
#include "../util/rmalloc.h"
#include "../util/rax_extensions.h"
#include "../graph/entities/edge.h"
#include "../ast/ast_build_ar_exp.h"
#include "./optimizations/optimizer.h"
#include "../ast/ast_build_op_contexts.h"
#include "../ast/ast_build_filter_tree.h"
#include "./optimizations/optimizations.h"
#include "../arithmetic/algebraic_expression.h"

#include <assert.h>
#include <setjmp.h>

//----reduce_to_apply.c----//
/* Reduces a filter operation into an apply operation. */
void ExecutionPlan_ReduceFilterToApply(ExecutionPlan *plan, OpFilter *filter);

static inline void _ExecutionPlan_UpdateRoot(ExecutionPlan *plan, OpBase *new_root) {
	if(plan->root) ExecutionPlan_NewRoot(plan->root, new_root);
	plan->root = new_root;
}

// Allocate a new ExecutionPlan segment.
inline ExecutionPlan *ExecutionPlan_NewEmptyExecutionPlan(void) {
	return rm_calloc(1, sizeof(ExecutionPlan));
}

// Given a WITH/RETURN * clause, generate the array of expressions to populate.
static AR_ExpNode **_PopulateProjectAll(const cypher_astnode_t *clause) {
	// Retrieve the relevant aliases from the AST.
	const char **aliases = AST_GetProjectAll(clause);
	uint count = array_len(aliases);

	AR_ExpNode **project_exps = array_new(AR_ExpNode *, count);
	for(uint i = 0; i < count; i++) {
		// Build an expression for each alias.
		AR_ExpNode *exp = AR_EXP_NewVariableOperandNode(aliases[i], NULL);
		exp->resolved_name = aliases[i];
		project_exps = array_append(project_exps, exp);
	}

	return project_exps;
}

// Handle ORDER entities
static AR_ExpNode **_BuildOrderExpressions(AR_ExpNode **projections,
										   const cypher_astnode_t *order_clause) {
	AST *ast = QueryCtx_GetAST();
	uint projection_count = array_len(projections);
	uint count = cypher_ast_order_by_nitems(order_clause);
	AR_ExpNode **order_exps = array_new(AR_ExpNode *, count);

	for(uint i = 0; i < count; i++) {
		const cypher_astnode_t *item = cypher_ast_order_by_get_item(order_clause, i);
		const cypher_astnode_t *ast_exp = cypher_ast_sort_item_get_expression(item);
		AR_ExpNode *exp = AR_EXP_FromExpression(ast_exp);
		// Build a string representation of the ORDER identity.
		char *constructed_name = AR_EXP_BuildResolvedName(exp);
		// If the constructed name refers to a QueryGraph entity, use its canonical name.
		char *canonical_name = raxFind(ast->canonical_entity_names, (unsigned char *)constructed_name,
									   strlen(constructed_name));
		if(canonical_name == raxNotFound) {
			// Otherwise, introduce a new canonical name.
			canonical_name = constructed_name;
			raxInsert(ast->canonical_entity_names, (unsigned char *)constructed_name, strlen(constructed_name),
					  constructed_name, NULL);
		} else {
			rm_free(constructed_name);
		}

		exp->resolved_name = canonical_name;
		AST_AttachName(ast, item, exp->resolved_name);

		order_exps = array_append(order_exps, exp);
	}

	return order_exps;
}

// Handle RETURN entities
// (This function is not static because it is relied upon by unit tests)
AR_ExpNode **_BuildReturnExpressions(const cypher_astnode_t *ret_clause) {
	// Query is of type "RETURN *"
	if(cypher_ast_return_has_include_existing(ret_clause)) return _PopulateProjectAll(ret_clause);

	uint count = cypher_ast_return_nprojections(ret_clause);
	AR_ExpNode **return_expressions = array_new(AR_ExpNode *, count);
	for(uint i = 0; i < count; i++) {
		const cypher_astnode_t *projection = cypher_ast_return_get_projection(ret_clause, i);
		// The AST expression can be an identifier, function call, or constant
		const cypher_astnode_t *ast_exp = cypher_ast_projection_get_expression(projection);

		// Construction an AR_ExpNode to represent this return entity.
		AR_ExpNode *exp = AR_EXP_FromExpression(ast_exp);

		// Find the resolved name of the entity - its alias, its identifier if referring to a full entity,
		// the entity.prop combination ("a.val"), or the function call ("MAX(a.val)")
		const char *identifier = NULL;
		const cypher_astnode_t *alias_node = cypher_ast_projection_get_alias(projection);
		if(alias_node) {
			// The projection either has an alias (AS), is a function call, or is a property specification (e.name).
			identifier = cypher_ast_identifier_get_name(alias_node);
		} else {
			// This expression did not have an alias, so it must be an identifier
			assert(cypher_astnode_type(ast_exp) == CYPHER_AST_IDENTIFIER);
			// Retrieve "a" from "RETURN a" or "RETURN a AS e" (theoretically; the latter case is already handled)
			identifier = cypher_ast_identifier_get_name(ast_exp);
		}

		exp->resolved_name = identifier;
		return_expressions = array_append(return_expressions, exp);
	}

	return return_expressions;
}

static AR_ExpNode **_BuildWithExpressions(const cypher_astnode_t *with_clause) {
	// Clause is of type "WITH *"
	if(cypher_ast_with_has_include_existing(with_clause)) return _PopulateProjectAll(with_clause);

	uint count = cypher_ast_with_nprojections(with_clause);
	AR_ExpNode **with_expressions = array_new(AR_ExpNode *, count);
	for(uint i = 0; i < count; i++) {
		const cypher_astnode_t *projection = cypher_ast_with_get_projection(with_clause, i);
		const cypher_astnode_t *ast_exp = cypher_ast_projection_get_expression(projection);

		// Construction an AR_ExpNode to represent this entity.
		AR_ExpNode *exp = AR_EXP_FromExpression(ast_exp);

		// Find the resolved name of the entity - its alias, its identifier if referring to a full entity,
		// the entity.prop combination ("a.val"), or the function call ("MAX(a.val)").
		// The WITH clause requires that the resolved name be an alias or identifier.
		const char *identifier = NULL;
		const cypher_astnode_t *alias_node = cypher_ast_projection_get_alias(projection);
		if(alias_node) {
			// The projection either has an alias (AS), is a function call, or is a property specification (e.name).
			/// TODO should issue syntax failure in the latter 2 cases
			identifier = cypher_ast_identifier_get_name(alias_node);
		} else {
			// This expression did not have an alias, so it must be an identifier
			const cypher_astnode_t *ast_exp = cypher_ast_projection_get_expression(projection);
			assert(cypher_astnode_type(ast_exp) == CYPHER_AST_IDENTIFIER);
			// Retrieve "a" from "RETURN a" or "RETURN a AS e" (theoretically; the latter case is already handled)
			identifier = cypher_ast_identifier_get_name(ast_exp);
		}

		exp->resolved_name = identifier;

		with_expressions = array_append(with_expressions, exp);
	}

	return with_expressions;

}

/* _BuildCallProjections creates an array of expression nodes to populate a Project operation with.
 * All Strings in the YIELD block of a CALL clause are represented, or the procedure-registered
 * outputs if the YIELD block is missing. */
static AR_ExpNode **_BuildCallProjections(const cypher_astnode_t *call_clause, AST *ast) {
	// Handle yield entities
	uint yield_count = cypher_ast_call_nprojections(call_clause);
	AR_ExpNode **expressions = array_new(AR_ExpNode *, yield_count);

	for(uint i = 0; i < yield_count; i ++) {
		const cypher_astnode_t *projection = cypher_ast_call_get_projection(call_clause, i);
		const cypher_astnode_t *ast_exp = cypher_ast_projection_get_expression(projection);

		// Construction an AR_ExpNode to represent this entity.
		AR_ExpNode *exp = AR_EXP_FromExpression(ast_exp);

		const char *identifier = NULL;
		const cypher_astnode_t *alias_node = cypher_ast_projection_get_alias(projection);
		if(alias_node) {
			// The projection either has an alias (AS), is a function call, or is a property specification (e.name).
			identifier = cypher_ast_identifier_get_name(alias_node);
		} else {
			// This expression did not have an alias, so it must be an identifier
			assert(cypher_astnode_type(ast_exp) == CYPHER_AST_IDENTIFIER);
			// Retrieve "a" from "RETURN a" or "RETURN a AS e" (theoretically; the latter case is already handled)
			identifier = cypher_ast_identifier_get_name(ast_exp);
		}

		exp->resolved_name = identifier;
		expressions = array_append(expressions, exp);
	}

	// If the procedure call is missing its yield part, include procedure outputs.
	if(yield_count == 0) {
		const char *proc_name = cypher_ast_proc_name_get_value(cypher_ast_call_get_proc_name(call_clause));
		ProcedureCtx *proc = Proc_Get(proc_name);
		assert(proc);

		unsigned int output_count = Procedure_OutputCount(proc);
		for(uint i = 0; i < output_count; i++) {
			const char *name = Procedure_GetOutput(proc, i);
			AR_ExpNode *exp = AR_EXP_NewVariableOperandNode(name, NULL);
			exp->resolved_name = name;
			expressions = array_append(expressions, exp);
		}
		Proc_Free(proc);
	}

	return expressions;
}

/* Strings enclosed in the parentheses of a CALL clause represent the arguments to the procedure.
 * _BuildCallArguments creates a string array holding all of these arguments. */
static AR_ExpNode **_BuildCallArguments(const cypher_astnode_t *call_clause) {
	// Handle argument entities
	uint arg_count = cypher_ast_call_narguments(call_clause);
	AR_ExpNode **arguments = array_new(AR_ExpNode *, arg_count);
	for(uint i = 0; i < arg_count; i ++) {
		const cypher_astnode_t *exp = cypher_ast_call_get_argument(call_clause, i);
		AR_ExpNode *arg = AR_EXP_FromExpression(exp);
		arguments = array_append(arguments, arg);
	}

	return arguments;
}

static void _ExecutionPlan_ProcessQueryGraph(ExecutionPlan *plan, QueryGraph *qg,
											 AST *ast, FT_FilterNode *ft) {
	GraphContext *gc = QueryCtx_GetGraphCtx();

	QueryGraph **connectedComponents = QueryGraph_ConnectedComponents(qg);
	uint connectedComponentsCount = array_len(connectedComponents);
	plan->connected_components = connectedComponents;
	// If we have already constructed any ops, the plan's record map contains all variables bound at this time.
	rax *bound_vars = plan->record_map;

	/* If we have multiple graph components, the root operation is a Cartesian Product.
	 * Each chain of traversals will be a child of this op. */
	OpBase *cartesianProduct = NULL;
	if(connectedComponentsCount > 1) {
		cartesianProduct = NewCartesianProductOp(plan);
		_ExecutionPlan_UpdateRoot(plan, cartesianProduct);
	}

	// Keep track after all traversal operations along a pattern.
	for(uint i = 0; i < connectedComponentsCount; i++) {
		QueryGraph *cc = connectedComponents[i];
		uint edge_count = array_len(cc->edges);
		OpBase *root = NULL; // The root of the traversal chain will be added to the ExecutionPlan.
		OpBase *tail = NULL;

		if(edge_count == 0) {
			/* If there are no edges in the component, we only need a node scan. */
			QGNode *n = cc->nodes[0];
			if(n->labelID != GRAPH_NO_LABEL) root = NewNodeByLabelScanOp(plan, n);
			else root = NewAllNodeScanOp(plan, n);
		} else {
			/* The component has edges, so we'll build a node scan and a chain of traversals. */
			AlgebraicExpression **exps = AlgebraicExpression_FromQueryGraph(cc);
			uint expCount = array_len(exps);

			// Reorder exps, to the most performant arrangement of evaluation.
			orderExpressions(qg, exps, expCount, ft, bound_vars);

			/* Create the SCAN operation that will be the tail of the traversal chain. */
			QGNode *src = QueryGraph_GetNodeByAlias(qg, AlgebraicExpression_Source(exps[0]));
			if(src->label) {
				/* Resolve source node by performing label scan,
				 * in which case if the first algebraic expression operand
				 * is a label matrix (diagonal) remove it. */
				if(AlgebraicExpression_DiagonalOperand(exps[0], 0)) {
					AlgebraicExpression_Free(AlgebraicExpression_RemoveLeftmostNode(&exps[0]));
				}
				root = tail = NewNodeByLabelScanOp(plan, src);
			} else {
				root = tail = NewAllNodeScanOp(plan, src);
			}

			/* For each expression, build the appropriate traversal operation. */
			for(int j = 0; j < expCount; j++) {
				AlgebraicExpression *exp = exps[j];
				// Empty expression, already freed.
				if(AlgebraicExpression_OperandCount(exp) == 0) continue;

				QGEdge *edge = NULL;
				if(AlgebraicExpression_Edge(exp)) edge = QueryGraph_GetEdgeByAlias(qg,
																					   AlgebraicExpression_Edge(exp));
				if(edge && QGEdge_VariableLength(edge)) {
					root = NewCondVarLenTraverseOp(plan, gc->g, exp);
				} else {
					root = NewCondTraverseOp(plan, gc->g, exp);
				}
				// Insert the new traversal op at the root of the chain.
				ExecutionPlan_AddOp(root, tail);
				tail = root;
			}

			// Free the expressions array, as its parts have been converted into operations
			array_free(exps);
		}

		if(cartesianProduct) {
			// We have multiple disjoint traversal chains.
			// Add each chain as a child under the Cartesian Product.
			ExecutionPlan_AddOp(cartesianProduct, root);
		} else {
			// We've built the only necessary traversal chain, update the ExecutionPlan root.
			_ExecutionPlan_UpdateRoot(plan, root);
		}
	}
}

static void _ExecutionPlan_PlaceApplyOps(ExecutionPlan *plan) {
	OpBase **filter_ops = ExecutionPlan_CollectOps(plan->root, OPType_FILTER);
	uint filter_ops_count = array_len(filter_ops);
	for(uint i = 0; i < filter_ops_count; i++) {
		OpFilter *op = (OpFilter *)filter_ops[i];
		FT_FilterNode *node;
		if(FilterTree_ContainsFunc(op->filterTree, "path_filter", &node)) {
			ExecutionPlan_ReduceFilterToApply(plan, op);
		}
	}
	array_free(filter_ops);
}

void ExecutionPlan_RePositionFilterOp(ExecutionPlan *plan, OpBase *lower_bound,
									  const OpBase *upper_bound, OpBase *filter) {
	assert(filter->type == OPType_FILTER);
	rax *references = FilterTree_CollectModified(((OpFilter *)filter)->filterTree);
	OpBase *op;
	if(raxSize(references) > 0) {
		/* Scan execution plan, locate the earliest position where all
		 * references been resolved. */
		op = ExecutionPlan_LocateReferences(lower_bound, upper_bound, references);
	} else {
		/* The filter tree does not contain references, like:
		 * WHERE 1=1
		 * TODO This logic is inadequate. For now, we'll place the op
		 * directly below the first projection (hopefully there is one!). */
		op = plan->root;
		while(op->childCount > 0 && op->type != OPType_PROJECT && op->type != OPType_AGGREGATE) {
			op = op->children[0];
		}
	}
	assert(op);
	// In case this is a pre-existing filter (this function is not called out from ExecutionPlan_PlaceFilterOps)
	if(filter->childCount > 0) {
		// If the located op is not the filter child, re position the filter.
		if(op != filter->children[0]) {
			ExecutionPlan_RemoveOp(plan, (OpBase *)filter);
			ExecutionPlan_PushBelow(op, (OpBase *)filter);
		}
	} else {
		// This is a new filter.
		ExecutionPlan_PushBelow(op, (OpBase *)filter);
	}
	// Re set the plan root if needed.
	if(op == plan->root) plan->root = filter;
	raxFree(references);
}

void ExecutionPlan_PlaceFilterOps(ExecutionPlan *plan, const OpBase *recurse_limit) {
	Vector *sub_trees = FilterTree_SubTrees(plan->filter_tree);

	/* For each filter tree find the earliest position along the execution
	 * after which the filter tree can be applied. */
	for(int i = 0; i < Vector_Size(sub_trees); i++) {
		FT_FilterNode *tree;
		Vector_Get(sub_trees, i, &tree);
		OpBase *filter_op = NewFilterOp(plan, tree);
		ExecutionPlan_RePositionFilterOp(plan, plan->root, recurse_limit, filter_op);
	}
	Vector_Free(sub_trees);
	_ExecutionPlan_PlaceApplyOps(plan);
}

// Merge all order expressions into the projections array without duplicates,
static void _combine_projection_arrays(AR_ExpNode ***exps_ptr, AR_ExpNode **order_exps) {
	rax *projection_names = raxNew();
	AR_ExpNode **project_exps = *exps_ptr;
	uint order_count = array_len(order_exps);
	uint project_count = array_len(project_exps);

	// Add all WITH/RETURN projection names to rax.
	for(uint i = 0; i < project_count; i ++) {
		const char *name = project_exps[i]->resolved_name;
		raxTryInsert(projection_names, (unsigned char *)name, strlen(name), NULL, NULL);
	}

	// Merge non-duplicate order expressions into projection array.
	for(uint i = 0; i < order_count; i ++) {
		const char *name = order_exps[i]->resolved_name;
		int new_name = raxTryInsert(projection_names, (unsigned char *)name, strlen(name), NULL, NULL);
		// If it is a new projection, add a clone to the array.
		if(new_name) project_exps = array_append(project_exps, AR_EXP_Clone(order_exps[i]));
	}

	raxFree(projection_names);
	*exps_ptr = project_exps;
}

// Build an aggregate or project operation and any required modifying operations.
// This logic applies for both WITH and RETURN projections.
static inline void _buildProjectionOps(ExecutionPlan *plan, AR_ExpNode **projections,
									   AR_ExpNode **order_exps, int *sort_directions, bool aggregate, bool distinct) {

	// Merge order expressions into the projections array.
	if(order_exps) _combine_projection_arrays(&projections, order_exps);

	// Our fundamental operation will be a projection or aggregation.
	OpBase *op;
	if(aggregate) {
		// An aggregate op's caching policy depends on whether its results will be sorted.
		bool sorting_after_aggregation = (order_exps != NULL);
		op = NewAggregateOp(plan, projections, sorting_after_aggregation);
	} else {
		op = NewProjectOp(plan, projections);
	}
	_ExecutionPlan_UpdateRoot(plan, op);

	/* Add modifier operations in order such that the final execution plan will follow the sequence:
	 * Limit -> Skip -> Sort -> Distinct -> Project/Aggregate */
	if(distinct) {
		OpBase *op = NewDistinctOp(plan);
		_ExecutionPlan_UpdateRoot(plan, op);
	}

	AST *ast = QueryCtx_GetAST();

	if(sort_directions) {
		// The sort operation will obey a specified limit, but must account for skipped records
		OpBase *op = NewSortOp(plan, order_exps, sort_directions);
		_ExecutionPlan_UpdateRoot(plan, op);
	}

	if(AST_GetSkipExpr(ast)) {
		OpBase *op = NewSkipOp(plan);
		_ExecutionPlan_UpdateRoot(plan, op);
	}

	if(AST_GetLimitExpr(ast)) {
		OpBase *op = NewLimitOp(plan);
		_ExecutionPlan_UpdateRoot(plan, op);
	}
}

// The RETURN logic is identical to WITH-culminating segments,
// though a different set of API endpoints must be used for each.
static void _buildReturnOps(ExecutionPlan *plan, const cypher_astnode_t *clause) {
	AR_ExpNode **projections = _BuildReturnExpressions(clause);

	bool aggregate = AST_ClauseContainsAggregation(clause);
	bool distinct = cypher_ast_return_is_distinct(clause);

	const cypher_astnode_t *skip_clause = cypher_ast_return_get_skip(clause);

	int *sort_directions = NULL;
	AR_ExpNode **order_exps = NULL;
	const cypher_astnode_t *order_clause = cypher_ast_return_get_order_by(clause);
	if(order_clause) {
		AST_PrepareSortOp(order_clause, &sort_directions);
		order_exps = _BuildOrderExpressions(projections, order_clause);
	}
	_buildProjectionOps(plan, projections, order_exps, sort_directions, aggregate, distinct);
}

static void _buildWithOps(ExecutionPlan *plan, const cypher_astnode_t *clause) {
	AR_ExpNode **projections = _BuildWithExpressions(clause);
	bool aggregate = AST_ClauseContainsAggregation(clause);
	bool distinct = cypher_ast_with_is_distinct(clause);

	const cypher_astnode_t *skip_clause = cypher_ast_with_get_skip(clause);

	int *sort_directions = NULL;
	AR_ExpNode **order_exps = NULL;
	const cypher_astnode_t *order_clause = cypher_ast_with_get_order_by(clause);
	if(order_clause) {
		AST_PrepareSortOp(order_clause, &sort_directions);
		order_exps = _BuildOrderExpressions(projections, order_clause);
	}
	_buildProjectionOps(plan, projections, order_exps, sort_directions, aggregate, distinct);
}

// Convert a CALL clause into a procedure call operation.
static inline void _buildCallOp(AST *ast, ExecutionPlan *plan,
								const cypher_astnode_t *call_clause) {
	// A call clause has a procedure name, 0+ arguments (parenthesized expressions), and a projection if YIELD is included
	const char *proc_name = cypher_ast_proc_name_get_value(cypher_ast_call_get_proc_name(call_clause));
	AR_ExpNode **arguments = _BuildCallArguments(call_clause);
	AR_ExpNode **yield_exps = _BuildCallProjections(call_clause, ast); // TODO only need strings
	OpBase *op = NewProcCallOp(plan, proc_name, arguments, yield_exps);
	_ExecutionPlan_UpdateRoot(plan, op);
}

static inline void _buildCreateOp(GraphContext *gc, AST *ast, ExecutionPlan *plan) {
	AST_CreateContext create_ast_ctx = AST_PrepareCreateOp(plan->query_graph, plan->record_map);
	OpBase *op = NewCreateOp(plan, create_ast_ctx.nodes_to_create, create_ast_ctx.edges_to_create);
	_ExecutionPlan_UpdateRoot(plan, op);
}

static inline void _buildUnwindOp(ExecutionPlan *plan, const cypher_astnode_t *clause) {
	AST_UnwindContext unwind_ast_ctx = AST_PrepareUnwindOp(clause);
	OpBase *op = NewUnwindOp(plan, unwind_ast_ctx.exp);
	_ExecutionPlan_UpdateRoot(plan, op);
}


static void _buildMergeCreateStream(ExecutionPlan *plan, AST_MergeContext *merge_ctx,
									const char **arguments) {
	/* If we have bound variables, we must ensure that all of our created entities are unique. Consider:
	 * UNWIND [1, 1] AS x MERGE ({val: x})
	 * Exactly one node should be created in the UNWIND...MERGE query. */
	OpBase *merge_create = NewMergeCreateOp(plan, merge_ctx->nodes_to_merge, merge_ctx->edges_to_merge);
	ExecutionPlan_AddOp(plan->root, merge_create); // Add MergeCreate op to stream.

	// If we have bound variables, push an Argument tap beneath the Create op.
	if(arguments) {
		OpBase *create_argument = NewArgumentOp(plan, arguments);
		ExecutionPlan_AddOp(merge_create, create_argument); // Add Argument op to stream.
	}
}

static void _buildMergeOp(GraphContext *gc, AST *ast, ExecutionPlan *plan,
						  const cypher_astnode_t *clause) {
	/*
	 * A MERGE clause provides a single path that must exist or be created.
	 * If we have built ops already, they will form the first stream into the Merge op.
	 * A clone of the Record produced by this stream will be passed into the other Merge streams
	 * so that they properly work with bound variables.
	 *
	 * As with paths in a MATCH query, build the appropriate traversal operations
	 * and add them as another stream into Merge.
	 *
	 * Finally, we'll add a last stream that creates the pattern if it did not get matched.
	 *
	 * Simple case (2 streams, no bound variables):
	 * MERGE (:A {val: 5})
	 *                           Merge
	 *                          /     \
	 *                     Filter    Create
	 *                      /
	 *                Label Scan
	 *
	 * Complex case:
	 * MATCH (a:A) MERGE (a)-[:E]->(:B)
	 *                                  Merge
	 *                           /        |        \
	 *                    LabelScan CondTraverse  Create
	 *                                    |          \
	 *                                Argument     Argument
	 */

	// Collect the variables that are bound at this point, as MERGE shouldn't construct them.
	rax *bound_vars = NULL;
	const char **arguments = NULL;
	if(plan->root) {
		bound_vars = raxNew();
		// Rather than cloning the record map, collect the bound variables along with their
		// parser-generated constant strings.
		ExecutionPlan_BoundVariables(plan->root, bound_vars);
		// Collect the variable names from bound_vars to populate the Argument ops we will build.
		arguments = (const char **)raxValues(bound_vars);
	}

	// Convert all the AST data required to populate our operations tree.
	AST_MergeContext merge_ctx = AST_PrepareMergeOp(clause, plan->query_graph, bound_vars);

	// Create a Merge operation. It will store no information at this time except for any graph updates
	// it should make due to ON MATCH and ON CREATE SET directives in the query.
	OpBase *merge_op = NewMergeOp(plan, merge_ctx.on_match, merge_ctx.on_create);

	// Set Merge op as new root and add previously-built ops, if any, as Merge's first stream.
	_ExecutionPlan_UpdateRoot(plan, merge_op);

	// Build the Match stream as a Merge child.
	const cypher_astnode_t *path = cypher_ast_merge_get_pattern_path(clause);
	OpBase *match_stream = ExecutionPlan_BuildOpsFromPath(plan, arguments, path);
	ExecutionPlan_AddOp(plan->root, match_stream); // Add Match stream to Merge op.

	// Build the Create stream as a Merge child.
	_buildMergeCreateStream(plan, &merge_ctx, arguments);

	if(bound_vars) raxFree(bound_vars);
	array_free(arguments);
}

<<<<<<< HEAD
=======
static void _buildOptionalMatchOps(ExecutionPlan *plan, const cypher_astnode_t *clause) {
	OpBase *optional = NewOptionalOp(plan);
	const char **arguments = NULL;
	// The root will be non-null unless the first clause is an OPTIONAL MATCH.
	if(plan->root) {
		// Collect the variables that are bound at this point.
		rax *bound_vars = raxNew();
		// Rather than cloning the record map, collect the bound variables along with their
		// parser-generated constant strings.
		ExecutionPlan_BoundVariables(plan->root, bound_vars);
		// Collect the variable names from bound_vars to populate the Argument op we will build.
		arguments = (const char **)raxValues(bound_vars);
		raxFree(bound_vars);

		// Create an Apply operator and make it the new root.
		OpBase *apply_op = NewApplyOp(plan);
		_ExecutionPlan_UpdateRoot(plan, apply_op);

		// Create an Optional op and add it as an Apply child as a right-hand stream.
		ExecutionPlan_AddOp(apply_op, optional);
	}

	// Build the new Match stream and add it to the Optional stream.
	OpBase *match_stream = ExecutionPlan_BuildOpsFromPath(plan, arguments, clause);
	ExecutionPlan_AddOp(optional, match_stream);

	// If no root has been set (OPTIONAL was the first clause), set it to the Optional op.
	if(!plan->root) _ExecutionPlan_UpdateRoot(plan, optional);

	array_free(arguments);
}

>>>>>>> 0cf50df8
static inline void _buildUpdateOp(ExecutionPlan *plan, const cypher_astnode_t *clause) {
	EntityUpdateEvalCtx *update_exps = AST_PrepareUpdateOp(clause);
	OpBase *op = NewUpdateOp(plan, update_exps);
	_ExecutionPlan_UpdateRoot(plan, op);
}

static inline void _buildDeleteOp(ExecutionPlan *plan, const cypher_astnode_t *clause) {
	AR_ExpNode **exps = AST_PrepareDeleteOp(clause);
	OpBase *op = NewDeleteOp(plan, exps);
	_ExecutionPlan_UpdateRoot(plan, op);
}

static void _ExecutionPlanSegment_ConvertClause(GraphContext *gc, AST *ast, ExecutionPlan *plan,
												const cypher_astnode_t *clause) {
	cypher_astnode_type_t t = cypher_astnode_type(clause);
	// Because 't' is set using the offsetof() call, it cannot be used in switch statements.
	if(t == CYPHER_AST_MATCH) {
		if(cypher_ast_match_is_optional(clause)) {
			_buildOptionalMatchOps(plan, clause);
			return;
		}
		// Only add at most one set of traversals per plan. TODO Revisit and improve this logic.
		if(plan->root && ExecutionPlan_LocateOpMatchingType(plan->root, SCAN_OPS, SCAN_OP_COUNT)) {
			return;
		}
		_ExecutionPlan_ProcessQueryGraph(plan, plan->query_graph, ast, plan->filter_tree);
	} else if(t == CYPHER_AST_CALL) {
		_buildCallOp(ast, plan, clause);
	} else if(t == CYPHER_AST_CREATE) {
		// Only add at most one Create op per plan. TODO Revisit and improve this logic.
		if(ExecutionPlan_LocateOp(plan->root, OPType_CREATE)) return;
		_buildCreateOp(gc, ast, plan);
	} else if(t == CYPHER_AST_UNWIND) {
		_buildUnwindOp(plan, clause);
	} else if(t == CYPHER_AST_MERGE) {
		_buildMergeOp(gc, ast, plan, clause);
	} else if(t == CYPHER_AST_SET) {
		_buildUpdateOp(plan, clause);
	} else if(t == CYPHER_AST_DELETE) {
		_buildDeleteOp(plan, clause);
	} else if(t == CYPHER_AST_RETURN) {
		// Converting a RETURN clause can create multiple operations.
		_buildReturnOps(plan, clause);
	} else if(t == CYPHER_AST_WITH) {
		// Converting a WITH clause can create multiple operations.
		_buildWithOps(plan, clause);
	}
}

void ExecutionPlan_PopulateExecutionPlan(ExecutionPlan *plan) {
	AST *ast = QueryCtx_GetAST();
	GraphContext *gc = QueryCtx_GetGraphCtx();

	// Initialize the plan's record mapping if necessary.
	// It will already be set if this ExecutionPlan has been created to populate a single stream.
	if(plan->record_map == NULL) plan->record_map = raxNew();

	// Build query graph
	plan->query_graph = BuildQueryGraph(gc, ast);

	// Build filter tree
	plan->filter_tree = AST_BuildFilterTree(ast);

	uint clause_count = cypher_ast_query_nclauses(ast->root);
	for(uint i = 0; i < clause_count; i ++) {
		// Build the appropriate operation(s) for each clause in the query.
		const cypher_astnode_t *clause = cypher_ast_query_get_clause(ast->root, i);
		_ExecutionPlanSegment_ConvertClause(gc, ast, plan, clause);
	}
}

ExecutionPlan *ExecutionPlan_UnionPlans(AST *ast) {
	uint end_offset = 0;
	uint start_offset = 0;
	uint clause_count = cypher_ast_query_nclauses(ast->root);
	uint *union_indices = AST_GetClauseIndices(ast, CYPHER_AST_UNION);
	union_indices = array_append(union_indices, clause_count);
	int union_count = array_len(union_indices);
	assert(union_count > 1);

	/* Placeholder for each execution plan, these all will be joined
	 * via a single UNION operation. */
	ExecutionPlan **plans = rm_malloc(union_count * sizeof(ExecutionPlan *));

	for(int i = 0; i < union_count; i++) {
		// Create an AST segment from which we will build an execution plan.
		end_offset = union_indices[i];
		AST *ast_segment = AST_NewSegment(ast, start_offset, end_offset);
		plans[i] = NewExecutionPlan();
		AST_Free(ast_segment); // Free the AST segment.

		// Next segment starts where this one ends.
		start_offset = union_indices[i] + 1;
	}

	QueryCtx_SetAST(ast); // AST segments have been freed, set master AST in QueryCtx.

	array_free(union_indices);

	/* Join streams:
	 * MATCH (a) RETURN a UNION MATCH (a) RETURN a ....
	 * left stream:     [Scan]->[Project]->[Results]
	 * right stream:    [Scan]->[Project]->[Results]
	 *
	 * Joined:
	 * left stream:     [Scan]->[Project]
	 * right stream:    [Scan]->[Project]
	 *                  [Union]->[Distinct]->[Result] */

	ExecutionPlan *plan = rm_calloc(1, sizeof(ExecutionPlan));
	plan->root = NULL;
	plan->segments = plans;
	plan->segment_count = union_count;
	plan->query_graph = NULL;
	plan->record_map = raxNew();
	plan->connected_components = NULL;
	plan->is_union = true;

	OpBase *results_op = NewResultsOp(plan);
	OpBase *parent = results_op;
	_ExecutionPlan_UpdateRoot(plan, results_op);

	// Introduce distinct only if `ALL` isn't specified.
	const cypher_astnode_t *union_clause = AST_GetClause(ast, CYPHER_AST_UNION);
	if(!cypher_ast_union_has_all(union_clause)) {
		OpBase *distinct_op = NewDistinctOp(plan);
		ExecutionPlan_AddOp(results_op, distinct_op);
		parent = distinct_op;
	}

	OpBase *join_op = NewJoinOp(plan);
	ExecutionPlan_AddOp(parent, join_op);

	// Join execution plans.
	for(int i = 0; i < union_count; i++) {
		ExecutionPlan *sub_plan = plans[i];
		assert(sub_plan->root->type == OPType_RESULTS);

		// Remove OP_Result.
		OpBase *op_result = sub_plan->root;
		ExecutionPlan_RemoveOp(sub_plan, sub_plan->root);
		OpBase_Free(op_result);

		ExecutionPlan_AddOp(join_op, sub_plan->root);
	}

	return plan;
}

static OpBase *_ExecutionPlan_FindLastWriter(OpBase *root) {
	if(OpBase_IsWriter(root)) return root;
	for(int i = root->childCount - 1; i >= 0; i--) {
		OpBase *child = root->children[i];
		OpBase *res = _ExecutionPlan_FindLastWriter(child);
		if(res) return res;
	}
	return NULL;
}

ExecutionPlan *NewExecutionPlan(void) {
	AST *ast = QueryCtx_GetAST();
	uint clause_count = cypher_ast_query_nclauses(ast->root);

	/* Handle UNION if there are any. */
	if(AST_ContainsClause(ast, CYPHER_AST_UNION)) return ExecutionPlan_UnionPlans(ast);

	uint start_offset = 0;
	uint end_offset = 0;

	/* Execution plans are created in 1 or more segments. Every WITH clause demarcates
	 * the beginning of a new segment, and a RETURN clause (if present) forms its own segment. */
	const cypher_astnode_t *last_clause = cypher_ast_query_get_clause(ast->root, clause_count - 1);
	cypher_astnode_type_t last_clause_type = cypher_astnode_type(last_clause);
	bool query_has_return = (last_clause_type == CYPHER_AST_RETURN);

	// Retrieve the indices of each WITH clause to properly set the bounds of each segment.
	uint *segment_indices = AST_GetClauseIndices(ast, CYPHER_AST_WITH);

	// If the first clause of the query is WITH, remove its index from the segment list.
	if(array_len(segment_indices) > 0 && segment_indices[0] == 0) {
		segment_indices = array_del(segment_indices, 0);
	}

	/* The RETURN clause is converted into an independent final segment.
	 * If the query is exclusively composed of a RETURN clause, only one segment is constructed
	 * so this step is skipped. */
	if(query_has_return && clause_count > 1) {
		segment_indices = array_append(segment_indices, clause_count - 1);
	}

	// Add the clause count as a final value so that the last segment will read to the end of the query.
	segment_indices = array_append(segment_indices, clause_count);

	uint segment_count = array_len(segment_indices);
	ExecutionPlan **segments = rm_malloc(segment_count * sizeof(ExecutionPlan *));
	AST *ast_segments[segment_count];
	start_offset = 0;
	for(int i = 0; i < segment_count; i++) {
		uint end_offset = segment_indices[i];
		// Slice the AST to only include the clauses in the current segment.
		AST *ast_segment = AST_NewSegment(ast, start_offset, end_offset);
		ast_segments[i] = ast_segment;
		// Construct a new ExecutionPlanSegment.
		ExecutionPlan *segment = ExecutionPlan_NewEmptyExecutionPlan();
		ExecutionPlan_PopulateExecutionPlan(segment);
		segment->ast_segment = ast_segment;
		segments[i] = segment;
		start_offset = end_offset;
	}

	// Place filter ops required by first ExecutionPlan segment.
	QueryCtx_SetAST(ast_segments[0]);
	if(segments[0]->filter_tree) ExecutionPlan_PlaceFilterOps(segments[0], NULL);

	OpBase *connecting_op = NULL;
	OpBase *prev_scope_end = NULL;
	// Merge segments.
	for(int i = 1; i < segment_count; i++) {
		ExecutionPlan *prev_segment = segments[i - 1];
		ExecutionPlan *current_segment = segments[i];

		OpBase *prev_root = prev_segment->root;
		connecting_op = ExecutionPlan_LocateOpMatchingType(current_segment->root, PROJECT_OPS,
														   PROJECT_OP_COUNT);
		assert(connecting_op->childCount == 0);

		ExecutionPlan_AddOp(connecting_op, prev_root);

		// Place filter ops required by current segment.
		QueryCtx_SetAST(ast_segments[i]);
		if(current_segment->filter_tree) ExecutionPlan_PlaceFilterOps(current_segment, prev_scope_end);

		prev_scope_end = prev_root; // Track the previous scope's end so filter placement doesn't overreach.
	}

	QueryCtx_SetAST(ast); // AST segments have been freed, set master AST in QueryCtx.

	array_free(segment_indices);

	ExecutionPlan *plan = segments[segment_count - 1];
	// The root operation is OpResults only if the query culminates in a RETURN or CALL clause.
	if(query_has_return || last_clause_type == CYPHER_AST_CALL) {
		OpBase *results_op = NewResultsOp(plan);
		_ExecutionPlan_UpdateRoot(plan, results_op);
	}

	// Disregard self.
	plan->segment_count = segment_count - 1;
	plan->segments = segments;

	return plan;
}

// Sets an AST segment in the execution plan.
inline void ExecutionPlan_SetAST(ExecutionPlan *plan, AST *ast) {
	plan->ast_segment = ast;
}

// Gets the AST segment from the execution plan.
inline AST *ExecutionPlan_GetAST(const ExecutionPlan *plan) {
	return plan->ast_segment;
}

void ExecutionPlan_PreparePlan(ExecutionPlan *plan) {
	// Plan should be prepared only once.
	assert(!plan->prepared);
	optimizePlan(plan);
	QueryCtx_SetLastWriter(_ExecutionPlan_FindLastWriter(plan->root));
	plan->prepared = true;
}

inline rax *ExecutionPlan_GetMappings(const ExecutionPlan *plan) {
	assert(plan && plan->record_map);
	return plan->record_map;
}

Record ExecutionPlan_BorrowRecord(ExecutionPlan *plan) {
	rax *mapping = ExecutionPlan_GetMappings(plan);
	assert(plan->record_pool);

	// Get a Record from the pool and set its owner and mapping.
	Record r = ObjectPool_NewItem(plan->record_pool);
	r->owner = plan;
	r->mapping = plan->record_map;
	return r;
}

void ExecutionPlan_ReturnRecord(ExecutionPlan *plan, Record r) {
	assert(plan && r);
	ObjectPool_DeleteItem(plan->record_pool, r);
}

void _ExecutionPlan_Print(const OpBase *op, RedisModuleCtx *ctx, char *buffer, int buffer_len,
						  int ident, int *op_count) {
	if(!op) return;

	*op_count += 1; // account for current operation.

	// Construct operation string representation.
	int bytes_written = snprintf(buffer, buffer_len, "%*s", ident, "");
	bytes_written += OpBase_ToString(op, buffer + bytes_written, buffer_len - bytes_written);

	RedisModule_ReplyWithStringBuffer(ctx, buffer, bytes_written);

	// Recurse over child operations.
	for(int i = 0; i < op->childCount; i++) {
		_ExecutionPlan_Print(op->children[i], ctx, buffer, buffer_len, ident + 4, op_count);
	}
}

// Reply with a string representation of given execution plan.
void ExecutionPlan_Print(const ExecutionPlan *plan, RedisModuleCtx *ctx) {
	assert(plan && ctx);

	int op_count = 0;   // Number of operations printed.
	char buffer[1024];

	// No idea how many operation are in execution plan.
	RedisModule_ReplyWithArray(ctx, REDISMODULE_POSTPONED_ARRAY_LEN);
	_ExecutionPlan_Print(plan->root, ctx, buffer, 1024, 0, &op_count);

	RedisModule_ReplySetArrayLength(ctx, op_count);
}

static inline void _ExecutionPlan_InitRecordPool(ExecutionPlan *plan) {
	if(plan->record_pool) return;
	/* Initialize record pool.
	 * Determine Record size to inform ObjectPool allocation. */
	uint entries_count = raxSize(plan->record_map);
	uint rec_size = sizeof(_Record) + (sizeof(Entry) * entries_count);

	// Create a data block with initial capacity of 256 records.
	plan->record_pool = ObjectPool_New(256, rec_size, (fpDestructor)Record_FreeEntries);
}

void _ExecutionPlanInit(OpBase *root) {
	// If the ExecutionPlan associated with this op hasn't built a record pool yet, do so now.
	_ExecutionPlan_InitRecordPool((ExecutionPlan *)root->plan);

	// Initialize the operation if necessary.
	if(root->init) root->init(root);

	// Continue initializing downstream operations.
	for(int i = 0; i < root->childCount; i++) {
		_ExecutionPlanInit(root->children[i]);
	}
}

void ExecutionPlan_Init(ExecutionPlan *plan) {
	_ExecutionPlanInit(plan->root);
}

ResultSet *ExecutionPlan_Execute(ExecutionPlan *plan) {
	assert(plan->prepared);
	/* Set an exception-handling breakpoint to capture run-time errors.
	 * encountered_error will be set to 0 when setjmp is invoked, and will be nonzero if
	 * a downstream exception returns us to this breakpoint. */
	int encountered_error = SET_EXCEPTION_HANDLER();

	// Encountered a run-time error - return immediately.
	if(encountered_error) return QueryCtx_GetResultSet();

	ExecutionPlan_Init(plan);

	Record r = NULL;
	// Execute the root operation and free the processed Record until the data stream is depleted.
	while((r = OpBase_Consume(plan->root)) != NULL) ExecutionPlan_ReturnRecord(r->owner, r);

	return QueryCtx_GetResultSet();
}

static void _ExecutionPlan_InitProfiling(OpBase *root) {
	root->profile = root->consume;
	root->consume = OpBase_Profile;
	root->stats = rm_malloc(sizeof(OpStats));
	root->stats->profileExecTime = 0;
	root->stats->profileRecordCount = 0;

	if(root->childCount) {
		for(int i = 0; i < root->childCount; i++) {
			OpBase *child = root->children[i];
			_ExecutionPlan_InitProfiling(child);
		}
	}
}

static void _ExecutionPlan_FinalizeProfiling(OpBase *root) {
	if(root->childCount) {
		for(int i = 0; i < root->childCount; i++) {
			OpBase *child = root->children[i];
			root->stats->profileExecTime -= child->stats->profileExecTime;
			_ExecutionPlan_FinalizeProfiling(child);
		}
	}
	root->stats->profileExecTime *= 1000;   // Milliseconds.
}

ResultSet *ExecutionPlan_Profile(ExecutionPlan *plan) {
	_ExecutionPlan_InitProfiling(plan->root);
	ResultSet *rs = ExecutionPlan_Execute(plan);
	_ExecutionPlan_FinalizeProfiling(plan->root);
	return rs;
}

static void _ExecutionPlan_FreeOperations(OpBase *op) {
	for(int i = 0; i < op->childCount; i++) {
		_ExecutionPlan_FreeOperations(op->children[i]);
	}
	OpBase_Free(op);
}

static void _ExecutionPlan_FreeSubPlan(ExecutionPlan *plan) {
	if(plan == NULL) return;

	for(int i = 0; i < plan->segment_count; i++) _ExecutionPlan_FreeSubPlan(plan->segments[i]);
	if(plan->segments) rm_free(plan->segments);

	if(plan->connected_components) {
		uint connected_component_count = array_len(plan->connected_components);
		for(uint i = 0; i < connected_component_count; i ++) QueryGraph_Free(plan->connected_components[i]);
		array_free(plan->connected_components);
		plan->connected_components = NULL;
	}

	QueryGraph_Free(plan->query_graph);
	if(plan->record_map) raxFree(plan->record_map);
	if(plan->record_pool) ObjectPool_Free(plan->record_pool);
	if(plan->ast_segment) AST_Free(plan->ast_segment);
	rm_free(plan);
}

void ExecutionPlan_Free(ExecutionPlan *plan) {
	if(plan == NULL) return;

	if(plan->root) {
		_ExecutionPlan_FreeOperations(plan->root);
		plan->root = NULL;
	}

	/* All segments but the last should have everything but
	 * their operation chain freed.
	 * The last segment is the actual plan passed as an argument to this function.
	 * TODO this logic isn't ideal, try to improve. */
	for(int i = 0; i < plan->segment_count; i++) _ExecutionPlan_FreeSubPlan(plan->segments[i]);
	if(plan->segments) rm_free(plan->segments);

	if(plan->connected_components) {
		uint connected_component_count = array_len(plan->connected_components);
		for(uint i = 0; i < connected_component_count; i ++) QueryGraph_Free(plan->connected_components[i]);
		array_free(plan->connected_components);
		plan->connected_components = NULL;
	}

	QueryGraph_Free(plan->query_graph);
	if(plan->record_map) raxFree(plan->record_map);
	if(plan->record_pool) ObjectPool_Free(plan->record_pool);
	if(plan->ast_segment) AST_Free(plan->ast_segment);
	rm_free(plan);
}
<|MERGE_RESOLUTION|>--- conflicted
+++ resolved
@@ -591,8 +591,6 @@
 	array_free(arguments);
 }
 
-<<<<<<< HEAD
-=======
 static void _buildOptionalMatchOps(ExecutionPlan *plan, const cypher_astnode_t *clause) {
 	OpBase *optional = NewOptionalOp(plan);
 	const char **arguments = NULL;
@@ -625,7 +623,6 @@
 	array_free(arguments);
 }
 
->>>>>>> 0cf50df8
 static inline void _buildUpdateOp(ExecutionPlan *plan, const cypher_astnode_t *clause) {
 	EntityUpdateEvalCtx *update_exps = AST_PrepareUpdateOp(clause);
 	OpBase *op = NewUpdateOp(plan, update_exps);
