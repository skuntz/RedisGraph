/*
* Copyright 2018-2020 Redis Labs Ltd. and Contributors
*
* This file is available under the Redis Labs Source Available License Agreement
*/

#include "op_conditional_traverse.h"
#include "shared/print_functions.h"
#include "../../util/arr.h"
#include "../../GraphBLASExt/GxB_Delete.h"
#include "../../arithmetic/arithmetic_expression.h"
#include "../../query_ctx.h"

/* Forward declarations. */
static OpResult CondTraverseInit(OpBase *opBase);
static Record CondTraverseConsume(OpBase *opBase);
static OpResult CondTraverseReset(OpBase *opBase);
static OpBase *CondTraverseClone(const ExecutionPlan *plan, const OpBase *opBase);
static void CondTraverseFree(OpBase *opBase);

static void _setupTraversedRelations(CondTraverse *op, QGEdge *e) {
	uint reltype_count = array_len(e->reltypeIDs);
	if(reltype_count > 0) {
		array_clone(op->edgeRelationTypes, e->reltypeIDs);
		op->edgeRelationCount = reltype_count;
	} else {
		op->edgeRelationCount = 1;
		op->edgeRelationTypes = array_new(int, 1);
		op->edgeRelationTypes = array_append(op->edgeRelationTypes, GRAPH_NO_RELATION);
	}
}

// Updates query graph edge.
static int _CondTraverse_SetEdge(CondTraverse *op, Record r) {
	// Consumed edges connecting current source and destination nodes.
	if(!array_len(op->edges)) return 0;

	Edge *e = op->edges + (array_len(op->edges) - 1);
	Record_AddEdge(r, op->edgeRecIdx, *e);
	array_pop(op->edges);
	return 1;
}

// Collect edges between the source and destination nodes.
static void __CondTraverse_CollectEdges(CondTraverse *op, int src, int dest) {
	Node *srcNode = Record_GetNode(op->r, src);
	Node *destNode = Record_GetNode(op->r, dest);
	for(int i = 0; i < op->edgeRelationCount; i++) {
		Graph_GetEdgesConnectingNodes(op->graph,
									  ENTITY_GET_ID(srcNode),
									  ENTITY_GET_ID(destNode),
									  op->edgeRelationTypes[i],
									  &op->edges);
	}
}

// Collect edges between the source and destination nodes matching the op's traversal direction.
static void _CondTraverse_CollectEdges(CondTraverse *op, int src, int dest) {
	switch(op->direction) {
	case GRAPH_EDGE_DIR_OUTGOING:
		__CondTraverse_CollectEdges(op, op->srcNodeIdx, op->destNodeIdx);
		return;
	case GRAPH_EDGE_DIR_INCOMING:
		// If we're traversing incoming edges, swap the source and destination.
		__CondTraverse_CollectEdges(op, op->destNodeIdx, op->srcNodeIdx);
		return;
	case GRAPH_EDGE_DIR_BOTH:
		// If we're traversing in both directions, collect edges in both directions.
		__CondTraverse_CollectEdges(op, op->srcNodeIdx, op->destNodeIdx);
		__CondTraverse_CollectEdges(op, op->destNodeIdx, op->srcNodeIdx);
		return;
	}
}

static void _populate_filter_matrix(CondTraverse *op) {
	for(uint i = 0; i < op->recordsLen; i++) {
		Record r = op->records[i];
		/* Update filter matrix F, set row i at position srcId
		 * F[i, srcId] = true. */
		Node *n = Record_GetNode(r, op->srcNodeIdx);
		NodeID srcId = ENTITY_GET_ID(n);
		GrB_Matrix_setElement_BOOL(op->F, true, i, srcId);
	}
}

/* Evaluate algebraic expression:
 * prepends filter matrix as the left most operand
 * perform multiplications
 * set iterator over result matrix
 * removed filter matrix from original expression
 * clears filter matrix. */
void _traverse(CondTraverse *op) {
	// Create both filter and result matrices.
	if(op->F == GrB_NULL) {
		size_t required_dim = Graph_RequiredMatrixDim(op->graph);
		GrB_Matrix_new(&op->M, GrB_BOOL, op->recordsCap, required_dim);
		GrB_Matrix_new(&op->F, GrB_BOOL, op->recordsCap, required_dim);
	}

	// Populate filter matrix.
	_populate_filter_matrix(op);
	// Clone expression, as we're about to modify the structure with Optimize.
	AlgebraicExpression *clone = AlgebraicExpression_Clone(op->ae);
	// Prepend matrix to algebraic expression, as the left most operand.
	AlgebraicExpression_MultiplyToTheLeft(&clone, op->F);
	// TODO: consider performing optimization as part of evaluation.
	AlgebraicExpression_Optimize(&clone);
	// Evaluate expression.
	AlgebraicExpression_Eval(clone, op->M);
	// Free clone.
	AlgebraicExpression_Free(clone);

	if(op->iter == NULL) GxB_MatrixTupleIter_new(&op->iter, op->M);
	else GxB_MatrixTupleIter_reuse(op->iter, op->M);

	// Clear filter matrix.
	GrB_Matrix_clear(op->F);
}

static inline int CondTraverseToString(const OpBase *ctx, char *buf, uint buf_len) {
	return TraversalToString(ctx, buf, buf_len, ((const CondTraverse *)ctx)->ae);
}

OpBase *NewCondTraverseOp(const ExecutionPlan *plan, Graph *g, AlgebraicExpression *ae) {
	CondTraverse *op = rm_calloc(1, sizeof(CondTraverse));
	op->graph = g;
	op->ae = ae;
	op->r = NULL;
	op->iter = NULL;
	op->edges = NULL;
	op->F = GrB_NULL;
	op->M = GrB_NULL;
	op->recordsLen = 0;
	op->direction = GRAPH_EDGE_DIR_OUTGOING;
	op->edgeRelationTypes = NULL;

	// Set our Op operations
	OpBase_Init((OpBase *)op, OPType_CONDITIONAL_TRAVERSE, "Conditional Traverse", CondTraverseInit,
				CondTraverseConsume, CondTraverseReset, CondTraverseToString, CondTraverseClone, CondTraverseFree,
				false, plan);

	assert(OpBase_Aware((OpBase *)op, AlgebraicExpression_Source(ae), &op->srcNodeIdx));
	op->destNodeIdx = OpBase_Modifies((OpBase *)op, AlgebraicExpression_Destination(ae));

	const char *edge = AlgebraicExpression_Edge(ae);
	if(edge) {
		op->edges = array_new(Edge, 32);
		QGEdge *qg_edge = QueryGraph_GetEdgeByAlias(plan->query_graph, edge);
		_setupTraversedRelations(op, qg_edge);
		op->edgeRecIdx = OpBase_Modifies((OpBase *)op, edge);
		op->setEdge = true;
		// Determine the edge directions we need to collect.
		if(qg_edge->bidirectional) {
			op->direction = GRAPH_EDGE_DIR_BOTH;
		} else if(AlgebraicExpression_ContainsOp(ae, AL_EXP_TRANSPOSE)) {
			/* If this operation traverses a transposed edge, the source and destination nodes
			 * will be swapped in the Record. */
			op->direction = GRAPH_EDGE_DIR_INCOMING;
		}
	}

	return (OpBase *)op;
}

static OpResult CondTraverseInit(OpBase *opBase) {
	CondTraverse *op = (CondTraverse *)opBase;
	AST *ast = ExecutionPlan_GetAST(opBase->plan);
	op->recordsCap = TraverseRecordCap(ast);
	op->records = rm_calloc(op->recordsCap, sizeof(Record));
	return OP_OK;
}

/* CondTraverseConsume next operation
 * each call will update the graph
 * returns OP_DEPLETED when no additional updates are available */
static Record CondTraverseConsume(OpBase *opBase) {
	CondTraverse *op = (CondTraverse *)opBase;
	OpBase *child = op->op.children[0];

	/* If we're required to update an edge and have one queued, we can return early.
	 * Otherwise, try to get a new pair of source and destination nodes. */
	if(op->setEdge && _CondTraverse_SetEdge(op, op->r)) return OpBase_CloneRecord(op->r);

	bool depleted = true;
	NodeID src_id = INVALID_ENTITY_ID;
	NodeID dest_id = INVALID_ENTITY_ID;

	while(true) {
		if(op->iter) GxB_MatrixTupleIter_next(op->iter, &src_id, &dest_id, &depleted);

		// Managed to get a tuple, break.
		if(!depleted) break;

		/* Run out of tuples, try to get new data.
		 * Free old records. */
		op->r = NULL;
		for(int i = 0; i < op->recordsLen; i++) OpBase_DeleteRecord(op->records[i]);

		// Ask child operations for data.
		for(op->recordsLen = 0; op->recordsLen < op->recordsCap; op->recordsLen++) {
			Record childRecord = OpBase_Consume(child);
			// If the Record is NULL, the child has been depleted.
			if(!childRecord) break;
<<<<<<< HEAD
=======
			if(!Record_GetNode(childRecord, op->srcNodeIdx)) {
				/* The child Record may not contain the source node in scenarios like
				 * a failed OPTIONAL MATCH. In this case, delete the Record and try again. */
				OpBase_DeleteRecord(childRecord);
				op->recordsLen--;
				continue;
			}
>>>>>>> 0cf50df8
			// Store received record.
			Record_PersistScalars(childRecord);
			op->records[op->recordsLen] = childRecord;
		}

		// No data.
		if(op->recordsLen == 0) return NULL;

		_traverse(op);
	}

	/* Get node from current column. */
	op->r = op->records[src_id];
	Node destNode = {0};
	Graph_GetNode(op->graph, dest_id, &destNode);
	Record_AddNode(op->r, op->destNodeIdx, destNode);

	if(op->setEdge) {
		_CondTraverse_CollectEdges(op, op->destNodeIdx, op->srcNodeIdx);
		// We're guaranteed to have at least one edge.
		_CondTraverse_SetEdge(op, op->r);
	}

	return OpBase_CloneRecord(op->r);
}

static OpResult CondTraverseReset(OpBase *ctx) {
	CondTraverse *op = (CondTraverse *)ctx;

	// Do not explicitly free op->r, as the same pointer is also held
	// in the op->records array and as such will be freed there.
	op->r = NULL;
	for(int i = 0; i < op->recordsLen; i++) OpBase_DeleteRecord(op->records[i]);
	op->recordsLen = 0;

	if(op->edges) array_clear(op->edges);
	if(op->iter) {
		GxB_MatrixTupleIter_free(op->iter);
		op->iter = NULL;
	}
	if(op->F != GrB_NULL) GrB_Matrix_clear(op->F);
	return OP_OK;
}

static inline OpBase *CondTraverseClone(const ExecutionPlan *plan, const OpBase *opBase) {
	assert(opBase->type == OPType_CONDITIONAL_TRAVERSE);
	CondTraverse *op = (CondTraverse *)opBase;
	return NewCondTraverseOp(plan, QueryCtx_GetGraph(), AlgebraicExpression_Clone(op->ae));
}

/* Frees CondTraverse */
static void CondTraverseFree(OpBase *ctx) {
	CondTraverse *op = (CondTraverse *)ctx;
	if(op->iter) {
		GxB_MatrixTupleIter_free(op->iter);
		op->iter = NULL;
	}

	if(op->F != GrB_NULL) {
		GrB_Matrix_free(&op->F);
		op->F = GrB_NULL;
	}

	if(op->M != GrB_NULL) {
		GrB_Matrix_free(&op->M);
		op->M = GrB_NULL;
	}

	if(op->edges) {
		array_free(op->edges);
		op->edges = NULL;
	}

	if(op->ae) {
		AlgebraicExpression_Free(op->ae);
		op->ae = NULL;
	}

	if(op->edgeRelationTypes) {
		array_free(op->edgeRelationTypes);
		op->edgeRelationTypes = NULL;
	}

	if(op->records) {
		for(int i = 0; i < op->recordsLen; i++) OpBase_DeleteRecord(op->records[i]);
		rm_free(op->records);
		op->records = NULL;
	}
}
<|MERGE_RESOLUTION|>--- conflicted
+++ resolved
@@ -201,8 +201,6 @@
 			Record childRecord = OpBase_Consume(child);
 			// If the Record is NULL, the child has been depleted.
 			if(!childRecord) break;
-<<<<<<< HEAD
-=======
 			if(!Record_GetNode(childRecord, op->srcNodeIdx)) {
 				/* The child Record may not contain the source node in scenarios like
 				 * a failed OPTIONAL MATCH. In this case, delete the Record and try again. */
@@ -210,7 +208,6 @@
 				op->recordsLen--;
 				continue;
 			}
->>>>>>> 0cf50df8
 			// Store received record.
 			Record_PersistScalars(childRecord);
 			op->records[op->recordsLen] = childRecord;
