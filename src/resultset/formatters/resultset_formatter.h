/*
 * Copyright 2018-2020 Redis Labs Ltd. and Contributors
 *
 * This file is available under the Redis Labs Source Available License Agreement
 */

#pragma once

#include "../../redismodule.h"
#include "../../execution_plan/record.h"
#include "../../graph/graphcontext.h"
#include "../../graph/query_graph.h"

typedef enum {
	COLUMN_UNKNOWN = 0,
	COLUMN_SCALAR = 1,
	COLUMN_NODE = 2,      // Unused, retained for client compatibility.
	COLUMN_RELATION = 3,  // Unused, retained for client compatibility.
} ColumnType;

typedef enum {
	VALUE_UNKNOWN = 0,
	VALUE_NULL = 1,
	VALUE_STRING = 2,
	VALUE_INTEGER = 3,
	VALUE_BOOLEAN = 4,
	VALUE_DOUBLE = 5,
	VALUE_ARRAY = 6,
	VALUE_EDGE = 7,
	VALUE_NODE = 8,
	VALUE_PATH = 9
} ValueType;

// Typedef for header formatters.
<<<<<<< HEAD
typedef void (*EmitHeaderFunc)(RedisModuleCtx *ctx, const char **columns, const Record r, uint *col_rec_map);

// Typedef for record formatters.
typedef void (*EmitRecordFunc)(RedisModuleCtx *ctx, GraphContext *gc, const Record r, uint numcols, uint *col_rec_map);
=======
typedef void (*EmitHeaderFunc)(RedisModuleCtx *ctx, const char **columns, const Record r,
							   uint *col_rec_map);

// Typedef for record formatters.
typedef void (*EmitRecordFunc)(RedisModuleCtx *ctx, GraphContext *gc, const Record r, uint numcols,
							   uint *col_rec_map);
>>>>>>> 0cf50df8

typedef struct {
	EmitRecordFunc EmitRecord;
	EmitHeaderFunc EmitHeader;
} ResultSetFormatter;

/* Redis prints doubles with up to 17 digits of precision, which captures
 * the inaccuracy of many floating-point numbers (such as 0.1).
 * By using the %g format and a precision of 15 significant digits, we avoid many
 * awkward representations like RETURN 0.1 emitting "0.10000000000000001",
 * though we're still subject to many of the typical issues with floating-point error. */
static inline void _ResultSet_ReplyWithRoundedDouble(RedisModuleCtx *ctx, double d) {
	// Get length required to print number
	int len = snprintf(NULL, 0, "%.15g", d);
	char str[len + 1]; // TODO a reusable buffer would be far preferable
	sprintf(str, "%.15g", d);
	// Output string-formatted number
	RedisModule_ReplyWithStringBuffer(ctx, str, len);
}
<|MERGE_RESOLUTION|>--- conflicted
+++ resolved
@@ -32,19 +32,12 @@
 } ValueType;
 
 // Typedef for header formatters.
-<<<<<<< HEAD
-typedef void (*EmitHeaderFunc)(RedisModuleCtx *ctx, const char **columns, const Record r, uint *col_rec_map);
-
-// Typedef for record formatters.
-typedef void (*EmitRecordFunc)(RedisModuleCtx *ctx, GraphContext *gc, const Record r, uint numcols, uint *col_rec_map);
-=======
 typedef void (*EmitHeaderFunc)(RedisModuleCtx *ctx, const char **columns, const Record r,
 							   uint *col_rec_map);
 
 // Typedef for record formatters.
 typedef void (*EmitRecordFunc)(RedisModuleCtx *ctx, GraphContext *gc, const Record r, uint numcols,
 							   uint *col_rec_map);
->>>>>>> 0cf50df8
 
 typedef struct {
 	EmitRecordFunc EmitRecord;
