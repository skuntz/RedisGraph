/*
* Copyright 2018-2020 Redis Labs Ltd. and Contributors
*
* This file is available under the Redis Labs Source Available License Agreement
*/

#include "cmd_delete.h"

#include <assert.h>
#include "./cmd_context.h"
#include "../graph/graph.h"
#include "../graph/graphcontext.h"
#include "../query_ctx.h"
#include "../resultset/resultset.h"

extern RedisModuleType *GraphContextRedisModuleType;

/* Delete graph, removing the key from Redis and
 * freeing every resource allocated by the graph. */
int MGraph_Delete(RedisModuleCtx *ctx, RedisModuleString **argv, int argc) {
	if(argc != 2) return RedisModule_WrongArity(ctx);

	int res = REDISMODULE_OK;
	char *strElapsed = NULL;
	QueryCtx_BeginTimer(); // Start deletion timing.

	RedisModuleString *graph_name = argv[1];
	GraphContext *gc = GraphContext_Retrieve(ctx, graph_name, false, false);    // Increase ref count.
	// If the GraphContext is null, key access failed and an error has been emitted.
	if(!gc) {
		res = REDISMODULE_ERR;
		goto cleanup;
	}

	// Remove graph from keyspace.
	RedisModuleKey *key = RedisModule_OpenKey(ctx, graph_name, REDISMODULE_WRITE);
	RedisModule_DeleteKey(key); // Decreases graph ref count.
	RedisModule_CloseKey(key);  // Free key handle.
	GraphContext_Release(gc);   // Decrease graph ref count.

	double t = QueryCtx_GetExecutionTime();
	asprintf(&strElapsed, "Graph removed, internal execution time: %.6f milliseconds", t);
	RedisModule_ReplyWithStringBuffer(ctx, strElapsed, strlen(strElapsed));
	
	// Delete commands should always modify slaves.
	RedisModule_ReplicateVerbatim(ctx);

cleanup:
	QueryCtx_Free(); // Reset the QueryCtx and free its allocations.
	if(strElapsed) free(strElapsed);
<<<<<<< HEAD
	// Delete commands should always modify slaves.
	RedisModule_ReplicateVerbatim(ctx);
	return REDISMODULE_OK;
}
=======
	return res;
}
>>>>>>> 0cf50df8
<|MERGE_RESOLUTION|>--- conflicted
+++ resolved
@@ -48,12 +48,5 @@
 cleanup:
 	QueryCtx_Free(); // Reset the QueryCtx and free its allocations.
 	if(strElapsed) free(strElapsed);
-<<<<<<< HEAD
-	// Delete commands should always modify slaves.
-	RedisModule_ReplicateVerbatim(ctx);
-	return REDISMODULE_OK;
-}
-=======
 	return res;
 }
->>>>>>> 0cf50df8
